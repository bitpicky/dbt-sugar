[tool.poetry]
name = "dbt-sugar"
version = "0.0.0"
description = "A sweet CLI tool to help dbt users enfoce documentation and testing onn their dbt projects."
authors = ["Bastien Boutonnet <bastien.b1@gmail.com>"]
license = "GPLv3+"
readme = "README.md"
classifiers = [
    "Development Status :: 3 - Alpha",
    "Intended Audience :: Developers",
    "Topic :: Software Development :: Build Tools",
    "License :: OSI Approved :: MIT License",
    "Programming Language :: Python :: 3.6",
    "Programming Language :: Python :: 3.7",
    "Programming Language :: Python :: 3.8",
]
keywords = ["data engineering", "dbt"]
# documentation =
# repository =
# homepage =

[tool.poetry.dependencies]
python = ">=3.6.1,<4.0"
luddite = "^1.0.1"
packaging = "^20.8"
pretty-errors = "^1.2.19"
<<<<<<< HEAD
psycopg2-binary = ">=2.8.6"
snowflake-sqlalchemy = ">=1.2.4"
=======
SQLAlchemy = "^1.3.22"
>>>>>>> fd749269

[tool.poetry.dev-dependencies]
pytest = "^6.2.1"
tox = "^3.20.1"
pytest-cov = "^2.10.1"
mypy = "^0.790"
towncrier = "^19.2.0"
pytest-mock = "^3.4.0"
psycopg2 = "^2.8.6"
pytest-pgsql = "^1.1.2"

[build-system]
requires = ["poetry-core>=1.0.0"]
build-backend = "poetry.core.masonry.api"<|MERGE_RESOLUTION|>--- conflicted
+++ resolved
@@ -24,12 +24,9 @@
 luddite = "^1.0.1"
 packaging = "^20.8"
 pretty-errors = "^1.2.19"
-<<<<<<< HEAD
 psycopg2-binary = ">=2.8.6"
 snowflake-sqlalchemy = ">=1.2.4"
-=======
 SQLAlchemy = "^1.3.22"
->>>>>>> fd749269
 
 [tool.poetry.dev-dependencies]
 pytest = "^6.2.1"
