--- conflicted
+++ resolved
@@ -153,16 +153,11 @@
         save_yaml(path, content)
 
         not_documented_columns = self.get_not_documented_columns(content, model_name)
-<<<<<<< HEAD
-        self.document_columns(not_documented_columns)
-=======
         self.document_columns(not_documented_columns, "undocumented_columns")
 
         documented_columns = self.get_documented_columns(content, model_name)
         self.document_columns(documented_columns, "documented_columns")
 
-        self.check_tests(schema, model_name)
->>>>>>> 23cb3d0d
         self.update_model_description_test_tags(path, model_name, self.column_update_payload)
         self.check_tests(path, model_name)
 
