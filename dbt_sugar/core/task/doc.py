"""Document Task module."""
<<<<<<< HEAD
import re
import subprocess
=======
import copy
import re
>>>>>>> e24455ef
from collections import OrderedDict
from pathlib import Path
from shlex import quote
from typing import Any, Dict, List, Mapping, Optional

from rich.console import Console

from dbt_sugar.core.clients.dbt import DbtProfile
from dbt_sugar.core.clients.yaml_helpers import open_yaml, save_yaml
from dbt_sugar.core.config.config import DbtSugarConfig
from dbt_sugar.core.connectors.postgres_connector import PostgresConnector
from dbt_sugar.core.connectors.snowflake_connector import SnowflakeConnector
from dbt_sugar.core.flags import FlagParser
from dbt_sugar.core.logger import GLOBAL_LOGGER as logger
from dbt_sugar.core.task.base import MODEL_NOT_DOCUMENTED, BaseTask
from dbt_sugar.core.ui.cli_ui import UserInputCollector

console = Console()
NUMBER_COLUMNS_TO_PRINT_PER_ITERACTION = 5

DB_CONNECTORS = {
    "postgres": PostgresConnector,
    "snowflake": SnowflakeConnector,
}
PRIMARY_KEYS_TESTS = ["unique", "not_null"]


class DocumentationTask(BaseTask):
    """Documentation Task object.

    Holds methods and attrs necessary to orchestrate a model documentation task.
    """

    def __init__(
        self, flags: FlagParser, dbt_profile: DbtProfile, config: DbtSugarConfig, dbt_path: Path
    ) -> None:
        super().__init__(flags=flags, dbt_path=dbt_path, sugar_config=config)
        self.column_update_payload: Dict[str, Dict[str, Any]] = {}
        self._flags = flags
        self._dbt_profile = dbt_profile
        self._sugar_config = config

    def run(self) -> int:
        """Main script to run the command doc"""
        columns_sql = []

        model = self._flags.model
        schema = self._dbt_profile.profile.get("target_schema", "")

        dbt_credentials = self._dbt_profile.profile
        connector = DB_CONNECTORS.get(dbt_credentials.get("type", ""))
        if not connector:
            raise NotImplementedError(
                f"Connector '{dbt_credentials.get('type')}' is not implemented."
            )

        self.connector = connector(dbt_credentials)

        # exit early if model is in the excluded_models list
        _ = self.is_exluded_model(model)
        columns_sql = self.connector.get_columns_from_table(
            model, schema, self._sugar_config.config.get("use_describe_snowflake", False)
        )
        if columns_sql:
            return self.orchestrate_model_documentation(schema, model, columns_sql)
        return 1

    def update_model_description(
        self, content: Dict[str, Any], model_name: str, is_already_documented: bool = False
    ) -> Dict[str, Any]:
        """Updates the model description from a schema.yaml.

        Args:
            content (Dict[str, Any]): Schema.yml Content.
            model_name (str): Name of the model for which the description will be changed.

        Returns:
            Dict[str, Any]: Schema.yml content updated.
        """
        message = f"Do you want to write a description for {model_name}"
        if is_already_documented:
            message = f"Do you want to change the model description of {model_name}"
        model_doc_payload: List[Mapping[str, Any]] = [
            {
                "type": "confirm",
                "name": "wants_to_document_model",
                "message": message,
                "default": True,
            },
            {
                "type": "text",
                "name": "model_description",
                "message": "Please write down your description:",
            },
        ]
        user_input = UserInputCollector("model", model_doc_payload).collect()
        if user_input.get("model_description", None):
            for model in content.get("models", []):
                if model["name"] == model_name:
                    model["description"] = user_input["model_description"]
        return content

    def move_name_and_description_to_first_position(self, model: Dict[str, Any]):
        """
        Move keys name and description to the beginning of the dictionary.

        Args:
            model (Dict[str, Any]): Name of the model to document.

        Returns:
            Dict[str, Any]: with the keys name and description in the begining of the dictionary.
        """
        # DEPRECATION: Drop ordered dict when dropping python 3.6 support
        ordered_dict = OrderedDict(model)
        ordered_dict.move_to_end("description", last=False)
        ordered_dict.move_to_end("name", last=False)
        return ordered_dict

    def order_schema_yml(self, content_yml: Dict[str, Any]):
        """
        Order the content from a schema.yml. Will order:

            - The schema.yml content in alphabetical order.
            - The models in alphabetical order.
            - The columns from each model in alphabetical order.

        Args:
            content_yml (Dict[str, Any]): schema yml content to order.
        Returns:
            content_yml (Dict[str, Any]): schema yml content with the content ordered.
        """
        for i, model in enumerate(content_yml.get("models", {})):
            # Ensure model name and description outer keys are in first position
            content_yml["models"][i] = self.move_name_and_description_to_first_position(
                content_yml["models"][i]
            )

            # Sort columns names in alphabetical order inside the model.
            if model.get("columns", None):
                content_yml["models"][i]["columns"] = sorted(
                    model["columns"],
                    key=lambda k: k["name"].lower(),
                )
                # ensure name and description are in first position for each column entry.
                content_yml["models"][i]["columns"] = [
                    self.move_name_and_description_to_first_position(column_dict)
                    for column_dict in content_yml["models"][i]["columns"]
                ]
        # Sorting models names in alphabetical order.
        content_yml["models"] = sorted(content_yml["models"], key=lambda k: k["name"].lower())
        return content_yml

    def get_primary_key_from_sql(self, sql_file_path: Path) -> Optional[str]:
        """
        Gets the primary key info from a dbt model's config block.

        Args:
            sql_file_path (Path): full path including file name of a dbt .sql file.

        Returns:
            Optional[str]: name of the primary key column. None if no primary key is specified in the config block.
        """
        sql_content = self.read_file(sql_file_path)
        unique_key = re.search(r"unique_key[^\S]*=[^\S]*\'([a-z_]+)\'", sql_content)
        if unique_key:
            return unique_key.group(1)
        return None

    def add_primary_key_tests(
        self,
        schema_content: Dict[str, Any],
        model_name: str,
    ) -> None:
        """
        Adds the primary key tests (unique, not_null) to the primary key column.

        Args:
            schema_content (Dict[str, Any]): content of the schema.yml.
            model_name (str): Name of the model on which to add primary key tests.
        """
        model_file_path = self.get_file_path_from_sql_model(model_name=model_name)
        if not model_file_path:
            return

        primary_key_column = self.get_primary_key_from_sql(model_file_path)
        if not primary_key_column:
            logger.info(
                f"""The model {model_name} do not have a primary key identified in the config block.
                Note: you could use this to make dbt-sugar enforce unique and not null tests for you automatically."""
            )
            return

        has_primary_key_tests = self.column_has_primary_key_tests(
            schema_content=schema_content, model_name=model_name, column_name=primary_key_column
        )

        if has_primary_key_tests is False:
            logger.info(
                f"""\nAutomatic Process: We have detected that column '{primary_key_column}'
                is a primary key, 'unique' and 'not_null' tests will be added for you.\n"""
            )
            if primary_key_column not in self.column_update_payload.keys():
                self.column_update_payload[primary_key_column] = {"tests": PRIMARY_KEYS_TESTS}
            else:
                tests = self.column_update_payload[primary_key_column].get("tests", [])
                self.column_update_payload[primary_key_column][
                    "tests"
                ] = self.combine_two_list_without_duplicates(PRIMARY_KEYS_TESTS, tests)

    def orchestrate_model_documentation(
        self, schema: str, model_name: str, columns_sql: List[str]
    ) -> int:
        """
        Orchestrator to fully document a model will:

            - Create or update the columns found the database table into the schema.yml.
            - Gives the user the posibility to change the model description.
            - Gives the user the posibility to document the undocumented columns.
            - Updates all the new columns definitions in all dbt.

        Args:
            model_name (str): Name of the model to document.
            columns_sql (List[str]): Columns names that the model have in the database.

        Returns:
            int: with the status of the execution. 1 for fail, and 0 for ok!
        """
        content = None
        schema_file_path, schema_exists, is_already_documented = self.find_model_schema_file(
            model_name
        )

        if not schema_file_path:
            raise FileNotFoundError(
                f"Model: '{model_name}' could not be found in your dbt project."
            )
        if schema_exists:
            content = open_yaml(schema_file_path)

        content = self.create_or_update_model_entry(
            is_already_documented, content, model_name, columns_sql
        )
        try:
            content = self.update_model_description(content, model_name, is_already_documented)

            not_documented_columns = self.get_not_documented_columns(content, model_name)
            self.document_columns(not_documented_columns, "undocumented_columns")

            documented_columns = self.get_documented_columns(content, model_name)
            self.document_columns(documented_columns, "documented_columns")
        except KeyboardInterrupt:
            logger.info("The user has exited the doc task, all changes have been discarded.")
            return 0
        save_yaml(schema_file_path, self.order_schema_yml(content))
<<<<<<< HEAD

=======
        self.add_primary_key_tests(schema_content=content, model_name=model_name)
        self.check_tests(schema, model_name)
>>>>>>> e24455ef
        self.update_model_description_test_tags(
            schema_file_path, model_name, self.column_update_payload
        )

        self.check_tests(schema_file_path, model_name)

        # Method to update the descriptions in all the schemas.yml
        self.update_column_descriptions(self.column_update_payload)
        return 0

    def delete_failed_tests_from_schema(
        self, path_file: Path, model_name: str, tests_to_delete: Dict[str, List[str]]
    ):
        """
        Method to delete the failing tests from the schema.yml.

        Args:
            path_file (Path): Path of the schema.yml file to update.
            model_name (str): Name of the model to document.
            tests_to_delete (Dict[str, List[str]]): with the tests that have failed.
        """
        content = open_yaml(path_file)
        for model in content["models"]:
            if model["name"] == model_name:
                for column in model.get("columns", []):
                    tests_to_delete_from_column = tests_to_delete.get(column["name"], [])
                    tests_from_column = column.get("tests", [])
                    tests_pass = [
                        x for x in tests_from_column if x not in tests_to_delete_from_column
                    ]
                    if not tests_pass and tests_from_column:
                        del column["tests"]
                    elif tests_pass:
                        column["tests"] = tests_pass
        save_yaml(path_file, content)

    def check_tests(self, path_file: Path, model_name: str) -> None:
        """
        Method to run and add test into a schema.yml, this method will:

        Run the tests and if they have been successful it will add them into the schema.yml.
        Args:
            path_file (Path): Path of the schema.yml file to update.
            model_name (str): Name of the model to document.
        """
        dbt_command = f"dbt test --models {quote(model_name)}".split()
        dbt_result_command = subprocess.run(dbt_command, capture_output=True, text=True).stdout
        tests_to_delete: Dict[str, List[str]] = {}

        if "Compilation Error" in dbt_result_command:
            logger.info(
                "There's have been a compilation error in one or more custom tests that you have added.\n"
                "Not able to check if the tests that you have added has PASS.\n"
                f"The dbt original logs: {dbt_result_command}"
            )

        for column in self.column_update_payload.keys():
            tests = self.column_update_payload[column].get("tests", [])
            for test in tests:
                test_name = test if type(test) == str else list(test.keys())[0]
                test_passed_pattern = f"PASS {test_name}_{model_name}_{column}"
                if re.search(test_passed_pattern, dbt_result_command):
                    logger.info(f"The test {test} in the column {column} has PASSED.")
                else:
                    logger.info(
                        f"The test {test} in the column {column} has FAILED to execute."
                        "The test won't be added to your schema.yml file"
                    )
                    tests_to_delete[column] = tests_to_delete.get(column, []) + [test]
        if tests_to_delete:
            self.delete_failed_tests_from_schema(path_file, model_name, tests_to_delete)

    @staticmethod
    def _generate_test_success_message(test_name: str, column_name: str, has_passed: bool):
        if has_passed:
            return f"The [bold]{test_name}[/bold] test on '{column_name}' [green]PASSED"
        return (
            f"The [bold]{test_name}[/bold] test on '{column_name}' [red]FAILED[/red]. \n\t└[bold]It will not be added "
            "to your schema.yml.[/bold]"
        )

    def document_columns(
        self, columns: Dict[str, str], question_type: str = "undocumented_columns"
    ) -> None:
        """
        Method to document the columns from a model.

        Will ask the user which columns they want to document and collect the new definition.

        Args:
            columns (Dict[str, str]): Dict of columns with the column name as the key
            and the column description to populate schema.yml as the value.
        """
        allowed_question_types_map = {
            "undocumented_columns": "undocumented columns",
            "documented_columns": "documented columns",
        }
        assert (
            question_type in allowed_question_types_map
        ), f"question_type must be one of those: {list(allowed_question_types_map.keys())}"

        # set up pagination messaging
        columns_names = list(columns.keys())
        number_of_colums_to_document = len(columns_names)
        is_paginated = number_of_colums_to_document > NUMBER_COLUMNS_TO_PRINT_PER_ITERACTION
        if is_paginated:
            logger.info(
                f"There are {number_of_colums_to_document} columns to document in total we will show them to you "
                f"{NUMBER_COLUMNS_TO_PRINT_PER_ITERACTION} at a time."
            )

        # go through columns to document
        for i in range(0, number_of_colums_to_document, NUMBER_COLUMNS_TO_PRINT_PER_ITERACTION):
            final_index = i + NUMBER_COLUMNS_TO_PRINT_PER_ITERACTION
            is_first_page = final_index <= NUMBER_COLUMNS_TO_PRINT_PER_ITERACTION

            choices_undocumented = columns_names[i:final_index]
            choices_documented = {}
            # Feed the current description into the choices messahe.
            if question_type == "documented_columns":
                choices_documented = {key: columns[key] for key in choices_undocumented}
            choices = choices_documented or choices_undocumented

            payload: List[Mapping[str, Any]] = [
                {
                    "type": "checkbox",
                    "name": "cols_to_document",
                    "choices": choices,
                    "message": "Select the columns you want to document.",
                }
            ]
            user_input = UserInputCollector(
                question_type,
                payload,
                ask_for_tests=self._sugar_config.config["always_enforce_tests"],
                ask_for_tags=self._sugar_config.config["always_add_tags"],
                is_paginated=is_paginated,
                is_first_page=is_first_page,
            ).collect()
            self.column_update_payload.update(user_input)

    def update_model(
        self, content: Dict[str, Any], model_name: str, columns_on_db: List[str]
    ) -> Dict[str, Any]:
        """Method to update the columns from a model in a schema.yaml content.

        Args:
            content (Dict[str, Any]): content of the schema.yaml.
            model_name (str): model name to update.
            columns_on_db (List[str]): List of columns that the model has in the database.

        Returns:
            Dict[str, Any]: with the content of the schema.yml with the model updated.
        """
        logger.info(f"The model '{model_name}' already exists, updating its documentation.")
        for model in content.get("models", []):
            if model["name"] == model_name:
                for column in columns_on_db:
                    # Check whether the model has columns already documented in schema yaml
                    if not model.get("columns", None):
                        model["columns"] = []

                    columns = model.get("columns", [])
                    columns_names = [column["name"] for column in columns]
                    if column not in columns_names:
                        description = self.get_column_description_from_dbt_definitions(column)
                        logger.info(f"Updating column '{column.lower()}'")
                        columns.append({"name": column, "description": description})
        return content

    def create_new_model(
        self, content: Optional[Dict[str, Any]], model_name: str, columns_sql: List[str]
    ) -> Dict[str, Any]:
        """Method to create a new model in a schema.yaml content.

        Args:
            content (Dict[str, Any]): content of the schema.yaml.
            model_name (str): Name of the model for which to create entry in schema.yml.
            columns_sql (List[str]): List of columns that the model have in the database.

        Returns:
            Dict[str, Any]: with the content of the schema.yml with the model created.
        """
        logger.info(f"The model '{model_name}' has not been documented yet. Creating a new entry.")
        columns = []
        for column_sql in columns_sql:
            description = self.get_column_description_from_dbt_definitions(column_sql)
            columns.append({"name": column_sql, "description": description})
        model = {
            "name": model_name,
            "description": MODEL_NOT_DOCUMENTED,
            "columns": columns,
        }
        if not content:
            content = {"version": 2, "models": [model]}
        else:
            content["models"].append(model)
        return content

    def create_or_update_model_entry(
        self,
        is_already_documented: bool,
        content: Optional[Dict[str, Any]],
        model_name: str,
        columns_sql: List[str],
    ) -> Dict[str, Any]:
        """Method to update/create a model entry in the schema.yml.

        Args:
            model_name (str): Name of the model for which to create or update entry in schema.yml.
            columns_sql (List[str]): List of columns names found in the database for this model.
        """
        if is_already_documented and content:
            content = self.update_model(content, model_name, columns_sql)
        else:
            content = self.create_new_model(content, model_name, columns_sql)
        return content<|MERGE_RESOLUTION|>--- conflicted
+++ resolved
@@ -1,11 +1,7 @@
 """Document Task module."""
-<<<<<<< HEAD
+import copy
 import re
 import subprocess
-=======
-import copy
-import re
->>>>>>> e24455ef
 from collections import OrderedDict
 from pathlib import Path
 from shlex import quote
@@ -260,12 +256,7 @@
             logger.info("The user has exited the doc task, all changes have been discarded.")
             return 0
         save_yaml(schema_file_path, self.order_schema_yml(content))
-<<<<<<< HEAD
-
-=======
         self.add_primary_key_tests(schema_content=content, model_name=model_name)
-        self.check_tests(schema, model_name)
->>>>>>> e24455ef
         self.update_model_description_test_tags(
             schema_file_path, model_name, self.column_update_payload
         )
