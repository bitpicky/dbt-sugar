"""Document Task module."""
import os
import re
from pathlib import Path
from typing import Any, Dict, List, Mapping, Optional, Tuple

from dbt_sugar.core.clients.dbt import DbtProfile
from dbt_sugar.core.clients.yaml_helpers import open_yaml, save_yaml
from dbt_sugar.core.config.config import DbtSugarConfig
from dbt_sugar.core.connectors.postgres_connector import PostgresConnector
from dbt_sugar.core.connectors.snowflake_connector import SnowflakeConnector
from dbt_sugar.core.flags import FlagParser
from dbt_sugar.core.logger import GLOBAL_LOGGER as logger
from dbt_sugar.core.task.base import EXCLUDE_TARGET_FILES_PATTERN, MODEL_NOT_DOCUMENTED, BaseTask
from dbt_sugar.core.ui.cli_ui import UserInputCollector

NUMBER_COLUMNS_TO_PRINT_PER_ITERACTION = 5

DB_CONNECTORS = {
    "postgres": PostgresConnector,
    "snowflake": SnowflakeConnector,
}


class DocumentationTask(BaseTask):
    """Documentation Task object.

    Holds methods and attrs necessary to orchestrate a model documentation task.
    """

    def __init__(self, flags: FlagParser, dbt_profile: DbtProfile, config: DbtSugarConfig) -> None:
        super().__init__()
        self.column_update_payload: Dict[str, Dict[str, Any]] = {}
        self._flags = flags
        self._dbt_profile = dbt_profile
        self._sugar_config = config

    def load_dbt_credentials(self) -> Dict[str, str]:
        """Method to load the DBT profile credentials."""
        self._dbt_profile.read_profile()
        dbt_credentials = self._dbt_profile.profile
        if not dbt_credentials:
            logger.info("Not able to locate DBT profile.")
            exit(1)
        return dbt_credentials

    def run(self) -> int:
        """Main script to run the command doc"""
        columns_sql = []

        model = self._flags.model
        schema = self._flags.schema

        dbt_credentials = self.load_dbt_credentials()
        connector = DB_CONNECTORS.get(dbt_credentials.get("type", ""))
        if not connector:
            logger.error("The type of connector doesn't exists.")
            return 1

        self.connector = connector(dbt_credentials)
        columns_sql = self.connector.get_columns_from_table(model, schema)
        if columns_sql:
            return self.orchestrate_model_documentation(schema, model, columns_sql)
        return 1

    def change_model_description(self, content: Dict[str, Any], model_name: str) -> Dict[str, Any]:
        """Updates the model description from a schema.yaml.

        Args:
            content (Dict[str, Any]): Schema.yml Content.
            model_name (str): Name of the model for which the description will be changed.

        Returns:
            Dict[str, Any]: Schema.yml content updated.
        """
        model_doc_payload: List[Mapping[str, Any]] = [
            {
                "type": "confirm",
                "name": "wants_to_document_model",
                "message": f"Do you want to change the model description of {model_name}",
                "default": True,
            },
            {
                "type": "text",
                "name": "model_description",
                "message": "Please write down your description:",
            },
        ]
        user_input = UserInputCollector("model", model_doc_payload).collect()
        if user_input.get("model_description", None):
            for model in content.get("models", []):
                if model["name"] == model_name:
                    model["description"] = user_input["model_description"]
        return content

    def find_model_in_dbt(self, model_name: str) -> Tuple[Optional[Path], bool]:
        """
        Method to find a model name in the dbt project.

            - If we find the sql of the model but there is no schema we return the Path
            and False (to create the schema).
            - If we find the sql of the model and there is schema we return the Path and True.

        Args:
            model_name (str): model name to find in the dbt project.

        Returns:
            Tuple[Optional[Path], bool]: Optional path of the sql model if found
            and boolean indicating whether the schema.yml exists.
        """
        for root, _, files in os.walk(self.repository_path):
            files = [f for f in files if not re.match(EXCLUDE_TARGET_FILES_PATTERN, f)]
            for file in files:
                if file == f"{model_name}.sql":
                    path_file = Path(os.path.join(root, "schema.yml"))
                    if path_file.is_file():
                        return path_file, True
                    else:
                        return path_file, False
        return None, False

    def orchestrate_model_documentation(
        self, schema: str, model_name: str, columns_sql: List[str]
    ) -> int:
        """
        Orchestrator to fully document a model will:

            - Create or update the columns found the database table into the schema.yml.
            - Gives the user the posibility to change the model description.
            - Gives the user the posibility to document the undocumented columns.
            - Updates all the new columns definitions in all dbt.

        Args:
            model_name (str): Name of the model to document.
            columns_sql (List[str]): Columns names that the model have in the database.

        Returns:
            int: with the status of the execution. 1 for fail, and 0 for ok!
        """
        content = None
        path, schema_exists = self.find_model_in_dbt(model_name)
        if not path:
            logger.info(f"Not able to find the model with name {model_name} in the project.")
            return 1
        if schema_exists:
            content = open_yaml(path)
        content = self.process_model(content, model_name, columns_sql)
        content = self.change_model_description(content, model_name)
        save_yaml(path, content)

        not_documented_columns = self.get_not_documented_columns(content, model_name)
        self.document_columns(not_documented_columns, "undocumented_columns")

        documented_columns = self.get_documented_columns(content, model_name)
        self.document_columns(documented_columns, "documented_columns")

        self.check_tests(schema, model_name)
        self.update_model_description_test_tags(path, model_name, self.column_update_payload)
        # Method to update the descriptions in all the schemas.yml
        self.update_column_descriptions(self.column_update_payload)

        return 0

    def check_tests(self, schema: str, model_name: str) -> None:
        """
        Method to run and add test into a schema.yml, this method will:

        Run the tests and if they have been successful it will add them into the schema.yml.

        Args:
            schema (str): Name of the schema where the model lives.
            model_name (str): Name of the model to document.
        """
        for column in self.column_update_payload.keys():
            tests = self.column_update_payload[column].get("tests", [])
            for test in tests:
                have_run_sucessful = self.connector.run_test(
                    test,
                    schema,
                    model_name,
                    column,
                )
                if not have_run_sucessful:
                    tests.remove(test)

    def document_columns(
        self, columns: Dict[str, str], question_type: str = "undocumented_columns"
    ) -> None:
        """
        Method to document the columns from a model.

        Will ask the user which columns they want to document and collect the new definition.

        Args:
            columns (Dict[str, str]): Dict of columns with the column name as the key
            and the column description to populate schema.yml as the value.
        """
        columns_names = list(columns.keys())
        for i in range(0, len(columns_names), NUMBER_COLUMNS_TO_PRINT_PER_ITERACTION):
            final_index = i + NUMBER_COLUMNS_TO_PRINT_PER_ITERACTION

            choices_undocumented = columns_names[i:final_index]
            choices_documented = {}
            # The choices variable need to have the descripions for documented columns.
            if question_type == "documented_columns":
                choices_documented = {key: columns[key] for key in choices_undocumented}
            choices = choices_documented if choices_documented else choices_undocumented

            undocumented_columns_payload: List[Mapping[str, Any]] = [
                {
                    "type": "checkbox",
                    "name": "cols_to_document",
                    "choices": choices,
                    "message": "Select the columns you want to document.",
                }
            ]
<<<<<<< HEAD
            user_input = UserInputCollector(question_type, undocumented_columns_payload).collect()
=======
            user_input = UserInputCollector(
                "undocumented_columns",
                undocumented_columns_payload,
                ask_for_tests=self._sugar_config.config["always_enforce_tests"],
                ask_for_tags=self._sugar_config.config["always_add_tags"],
            ).collect()
>>>>>>> 219a9485
            self.column_update_payload.update(user_input)

    def update_model(
        self, content: Dict[str, Any], model_name: str, columns_sql: List[str]
    ) -> Dict[str, Any]:
        """Method to update the columns from a model in a schema.yaml content.

        Args:
            content (Dict[str, Any]): content of the schema.yaml.
            model_name (str): model name to update.
            columns_sql (List[str]): List of columns that the model have in the database.

        Returns:
            Dict[str, Any]: with the content of the schema.yml with the model updated.
        """
        logger.info("The model already exists, update the model.")
        for model in content.get("models", []):
            if model["name"] == model_name:
                for column in columns_sql:
                    columns = model.get("columns", [])
                    columns_names = [column["name"] for column in columns]
                    if column not in columns_names:
                        description = self.get_column_description_from_dbt_definitions(column)
                        logger.info(f"Updating column with name {column}")
                        columns.append({"name": column, "description": description})
        return content

    def create_new_model(
        self, content: Optional[Dict[str, Any]], model_name: str, columns_sql: List[str]
    ) -> Dict[str, Any]:
        """Method to create a new model in a schema.yaml content.

        Args:
            content (Dict[str, Any]): content of the schema.yaml.
            model_name (str): Name of the model for which to create entry in schema.yml.
            columns_sql (List[str]): List of columns that the model have in the database.

        Returns:
            Dict[str, Any]: with the content of the schema.yml with the model created.
        """
        logger.info("The model doesn't exists, creating a new model.")
        columns = []
        for column_sql in columns_sql:
            description = self.get_column_description_from_dbt_definitions(column_sql)
            columns.append({"name": column_sql, "description": description})
        model = {
            "name": model_name,
            "description": MODEL_NOT_DOCUMENTED,
            "columns": columns,
        }
        if not content:
            content = {"version": 2, "models": [model]}
        else:
            content["models"].append(model)
        return content

    def process_model(
        self, content: Optional[Dict[str, Any]], model_name: str, columns_sql: List[str]
    ) -> Dict[str, Any]:
        """Method to update/create a model entry in the schema.yml.

        Args:
            model_name (str): Name of the model for which to create or update entry in schema.yml.
            columns_sql (List[str]): List of columns names found in the database for this model.
        """
        if self.is_model_in_schema_content(content, model_name) and content:
            content = self.update_model(content, model_name, columns_sql)
        else:
            content = self.create_new_model(content, model_name, columns_sql)
        return content<|MERGE_RESOLUTION|>--- conflicted
+++ resolved
@@ -214,16 +214,12 @@
                     "message": "Select the columns you want to document.",
                 }
             ]
-<<<<<<< HEAD
-            user_input = UserInputCollector(question_type, undocumented_columns_payload).collect()
-=======
             user_input = UserInputCollector(
-                "undocumented_columns",
+                question_type,
                 undocumented_columns_payload,
                 ask_for_tests=self._sugar_config.config["always_enforce_tests"],
                 ask_for_tags=self._sugar_config.config["always_add_tags"],
             ).collect()
->>>>>>> 219a9485
             self.column_update_payload.update(user_input)
 
     def update_model(
